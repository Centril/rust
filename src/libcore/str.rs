--- conflicted
+++ resolved
@@ -333,15 +333,11 @@
 
 /// External iterator for a string's bytes.
 /// Use with the `std::iter` module.
-<<<<<<< HEAD
 #[stable]
 #[deriving(Clone)]
 pub struct Bytes<'a> {
     inner: Map<&'a u8, u8, slice::Items<'a, u8>, BytesFn>,
 }
-=======
-pub type Bytes<'a> = Map<&'a u8, u8, slice::Iter<'a, u8>, BytesFn>;
->>>>>>> 22050e3e
 
 /// A temporary new type wrapper that ensures that the `Bytes` iterator
 /// is cloneable.
@@ -870,13 +866,9 @@
 /// `iter` reset such that it is pointing at the first byte in the
 /// invalid sequence.
 #[inline(always)]
-<<<<<<< HEAD
-fn run_utf8_validation_iterator(iter: &mut slice::Items<u8>)
+fn run_utf8_validation_iterator(iter: &mut slice::Iter<u8>)
                                 -> Result<(), Utf8Error> {
     let whole = iter.as_slice();
-=======
-fn run_utf8_validation_iterator(iter: &mut slice::Iter<u8>) -> bool {
->>>>>>> 22050e3e
     loop {
         // save the current thing we're pointing at.
         let old = *iter;
@@ -952,103 +944,7 @@
 /// Determines if a vector of bytes contains valid UTF-8.
 #[deprecated = "call from_utf8 instead"]
 pub fn is_utf8(v: &[u8]) -> bool {
-<<<<<<< HEAD
     run_utf8_validation_iterator(&mut v.iter()).is_ok()
-=======
-    run_utf8_validation_iterator(&mut v.iter())
-}
-
-/// Determines if a vector of `u16` contains valid UTF-16
-pub fn is_utf16(v: &[u16]) -> bool {
-    let mut it = v.iter();
-    macro_rules! next ( ($ret:expr) => {
-            match it.next() { Some(u) => *u, None => return $ret }
-        }
-    );
-    loop {
-        let u = next!(true);
-
-        match char::from_u32(u as u32) {
-            Some(_) => {}
-            None => {
-                let u2 = next!(false);
-                if u < 0xD7FF || u > 0xDBFF ||
-                    u2 < 0xDC00 || u2 > 0xDFFF { return false; }
-            }
-        }
-    }
-}
-
-/// An iterator that decodes UTF-16 encoded codepoints from a vector
-/// of `u16`s.
-#[deriving(Clone)]
-pub struct Utf16Items<'a> {
-    iter: slice::Iter<'a, u16>
-}
-/// The possibilities for values decoded from a `u16` stream.
-#[deriving(Copy, PartialEq, Eq, Clone, Show)]
-pub enum Utf16Item {
-    /// A valid codepoint.
-    ScalarValue(char),
-    /// An invalid surrogate without its pair.
-    LoneSurrogate(u16)
-}
-
-impl Utf16Item {
-    /// Convert `self` to a `char`, taking `LoneSurrogate`s to the
-    /// replacement character (U+FFFD).
-    #[inline]
-    pub fn to_char_lossy(&self) -> char {
-        match *self {
-            ScalarValue(c) => c,
-            LoneSurrogate(_) => '\u{FFFD}'
-        }
-    }
-}
-
-impl<'a> Iterator<Utf16Item> for Utf16Items<'a> {
-    fn next(&mut self) -> Option<Utf16Item> {
-        let u = match self.iter.next() {
-            Some(u) => *u,
-            None => return None
-        };
-
-        if u < 0xD800 || 0xDFFF < u {
-            // not a surrogate
-            Some(ScalarValue(unsafe {mem::transmute(u as u32)}))
-        } else if u >= 0xDC00 {
-            // a trailing surrogate
-            Some(LoneSurrogate(u))
-        } else {
-            // preserve state for rewinding.
-            let old = self.iter;
-
-            let u2 = match self.iter.next() {
-                Some(u2) => *u2,
-                // eof
-                None => return Some(LoneSurrogate(u))
-            };
-            if u2 < 0xDC00 || u2 > 0xDFFF {
-                // not a trailing surrogate so we're not a valid
-                // surrogate pair, so rewind to redecode u2 next time.
-                self.iter = old;
-                return Some(LoneSurrogate(u))
-            }
-
-            // all ok, so lets decode it.
-            let c = ((u - 0xD800) as u32 << 10 | (u2 - 0xDC00) as u32) + 0x1_0000;
-            Some(ScalarValue(unsafe {mem::transmute(c)}))
-        }
-    }
-
-    #[inline]
-    fn size_hint(&self) -> (uint, Option<uint>) {
-        let (low, high) = self.iter.size_hint();
-        // we could be entirely valid surrogates (2 elements per
-        // char), or entirely non-surrogates (1 element per char)
-        (low / 2, high)
-    }
->>>>>>> 22050e3e
 }
 
 /// Deprecated function
@@ -1677,9 +1573,7 @@
 impl<'a> Default for &'a str {
     #[stable]
     fn default() -> &'a str { "" }
-<<<<<<< HEAD
-}
-
+}
 
 impl<'a> Iterator<&'a str> for Lines<'a> {
     #[inline]
@@ -1711,7 +1605,4 @@
     #[inline]
     fn next_back(&mut self) -> Option<u8> { self.inner.next_back() }
 }
-impl<'a> ExactSizeIterator<u8> for Bytes<'a> {}
-=======
-}
->>>>>>> 22050e3e
+impl<'a> ExactSizeIterator<u8> for Bytes<'a> {}